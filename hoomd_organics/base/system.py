--- conflicted
+++ resolved
@@ -1,4 +1,3 @@
-"""Base class for creating systems."""
 import warnings
 from abc import ABC, abstractmethod
 from typing import List
@@ -541,7 +540,6 @@
         The factor by which to expand the box for packing.
     edge : float; optional, default 0.2
         The space (nm) between the edge of the box and the molecules.
-<<<<<<< HEAD
 
 
     .. warning::
@@ -558,8 +556,6 @@
         However, this may result in PACKMOL errors if the box is too small.
         #. Update the box volume after creating the simulation object to the target \
         box length. This property is called `target_box`.
-=======
->>>>>>> 00038395
 
     """
 
